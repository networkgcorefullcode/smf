// SPDX-FileCopyrightText: 2021 Open Networking Foundation <info@opennetworking.org>
//
// SPDX-License-Identifier: Apache-2.0
// SPDX-License-Identifier: LicenseRef-ONF-Member-Only-1.0

package handler

import (
	"context"
	"fmt"
	"net"

	"github.com/free5gc/openapi/models"
	"github.com/free5gc/pfcp"
	"github.com/free5gc/pfcp/pfcpType"
	"github.com/free5gc/pfcp/pfcpUdp"
	smf_context "github.com/free5gc/smf/context"
	"github.com/free5gc/smf/logger"
	"github.com/free5gc/smf/metrics"
	"github.com/free5gc/smf/msgtypes/pfcpmsgtypes"
	pfcp_message "github.com/free5gc/smf/pfcp/message"
	"github.com/free5gc/smf/producer"
)

func HandlePfcpHeartbeatRequest(msg *pfcpUdp.Message) {
	h := msg.PfcpMessage.Header
	pfcp_message.SendHeartbeatResponse(msg.RemoteAddr, h.SequenceNumber)
}

func HandlePfcpHeartbeatResponse(msg *pfcpUdp.Message) {
	rsp := msg.PfcpMessage.Body.(pfcp.HeartbeatResponse)

	//Get NodeId from Seq:NodeId Map
	seq := msg.PfcpMessage.Header.SequenceNumber
	nodeID := pfcp_message.FetchPfcpTxn(seq)

	if nodeID == nil {
		logger.PfcpLog.Errorf("No pending pfcp heartbeat response for sequence no: %v", seq)
		metrics.IncrementN4MsgStats(smf_context.SMF_Self().NfInstanceID, pfcpmsgtypes.PfcpMsgTypeString(msg.PfcpMessage.Header.MessageType), "In", "Failure", "invalid_seqno")
		return
	}

	logger.PfcpLog.Infof("Handle PFCP Heartbeat Response Seq[%d] with NodeID[%s]", seq, nodeID.ResolveNodeIdToIp().String())

	upf := smf_context.RetrieveUPFNodeByNodeID(*nodeID)
	if upf == nil {
		logger.PfcpLog.Errorf("can't find UPF[%s]", nodeID.ResolveNodeIdToIp().String())
		metrics.IncrementN4MsgStats(smf_context.SMF_Self().NfInstanceID, pfcpmsgtypes.PfcpMsgTypeString(msg.PfcpMessage.Header.MessageType), "In", "Failure", "unknown_upf")
		return
	}

	upf.UpfLock.Lock()
	defer upf.UpfLock.Unlock()

	if *rsp.RecoveryTimeStamp != upf.RecoveryTimeStamp {
		//change UPF state to not associated so that
		//PFCP Association can be initiated again
		upf.UPFStatus = smf_context.NotAssociated
		logger.PfcpLog.Warnf("PFCP Heartbeat Response, upf [%v] recovery timestamp changed", upf.NodeID)

		//TODO: Session cleanup required and updated to AMF/PCF
		metrics.IncrementN4MsgStats(smf_context.SMF_Self().NfInstanceID, pfcpmsgtypes.PfcpMsgTypeString(msg.PfcpMessage.Header.MessageType), "In", "Failure", "RecoveryTimeStamp_mismatch")
	}

	upf.NHeartBeat = 0 //reset Heartbeat attempt to 0

}

func SetUpfInactive(nodeID pfcpType.NodeID, msgType pfcp.MessageType) {
	upf := smf_context.RetrieveUPFNodeByNodeID(nodeID)
	if upf == nil {
		logger.PfcpLog.Errorf("can't find UPF[%s]", nodeID.ResolveNodeIdToIp().String())
		metrics.IncrementN4MsgStats(smf_context.SMF_Self().NfInstanceID,
			pfcpmsgtypes.PfcpMsgTypeString(msgType),
			"In", "Failure", "unknown_upf")
		return
	}

	upf.UpfLock.Lock()
	defer upf.UpfLock.Unlock()
	upf.UPFStatus = smf_context.NotAssociated
	upf.NHeartBeat = 0 //reset Heartbeat attempt to 0
}

func HandlePfcpPfdManagementRequest(msg *pfcpUdp.Message) {
	logger.PfcpLog.Warnf("PFCP PFD Management Request handling is not implemented")
}

func HandlePfcpPfdManagementResponse(msg *pfcpUdp.Message) {
	logger.PfcpLog.Warnf("PFCP PFD Management Response handling is not implemented")
}

func HandlePfcpAssociationSetupRequest(msg *pfcpUdp.Message) {
	req := msg.PfcpMessage.Body.(pfcp.PFCPAssociationSetupRequest)

	nodeID := req.NodeID
	if nodeID == nil {
		logger.PfcpLog.Errorln("pfcp association needs NodeID")
		return
	}
	logger.PfcpLog.Infof("Handle PFCP Association Setup Request with NodeID[%s]", nodeID.ResolveNodeIdToIp().String())

	upf := smf_context.RetrieveUPFNodeByNodeID(*nodeID)
	if upf == nil {
		logger.PfcpLog.Errorf("can't find UPF[%s]", nodeID.ResolveNodeIdToIp().String())
		return
	}

	upf.UpfLock.Lock()
	defer upf.UpfLock.Unlock()
	upf.UPIPInfo = *req.UserPlaneIPResourceInformation
	upf.RecoveryTimeStamp = *req.RecoveryTimeStamp
	upf.NHeartBeat = 0 //reset Heartbeat attempt to 0

	// Response with PFCP Association Setup Response
	cause := pfcpType.Cause{
		CauseValue: pfcpType.CauseRequestAccepted,
	}
	pfcp_message.SendPfcpAssociationSetupResponse(*nodeID, cause)
}

func HandlePfcpAssociationSetupResponse(msg *pfcpUdp.Message) {
	rsp := msg.PfcpMessage.Body.(pfcp.PFCPAssociationSetupResponse)

	nodeID := rsp.NodeID
	if rsp.Cause.CauseValue == pfcpType.CauseRequestAccepted {
		if nodeID == nil {
			logger.PfcpLog.Errorln("pfcp association needs NodeID")
			return
		}
		logger.PfcpLog.Infof("Handle PFCP Association Setup Response with NodeID[%s]", nodeID.ResolveNodeIdToIp().String())

		upf := smf_context.RetrieveUPFNodeByNodeID(*nodeID)
		if upf == nil {
			logger.PfcpLog.Errorf("can't find UPF[%s]", nodeID.ResolveNodeIdToIp().String())
			return
		}

		//validate if DNNs served by UPF matches with the one provided by UPF
		if rsp.UserPlaneIPResourceInformation != nil {
			upfProvidedDnn := string(rsp.UserPlaneIPResourceInformation.NetworkInstance)
			if !upf.IsDnnConfigured(upfProvidedDnn) {
				logger.PfcpLog.Errorf("Handle PFCP Association Setup Response, DNN mismatch, [%v] is not configured ", upfProvidedDnn)
				return
			}
		}

		upf.UpfLock.Lock()
		defer upf.UpfLock.Unlock()
		upf.UPFStatus = smf_context.AssociatedSetUpSuccess
		upf.RecoveryTimeStamp = *rsp.RecoveryTimeStamp
		upf.NHeartBeat = 0 //reset Heartbeat attempt to 0

		if rsp.UserPlaneIPResourceInformation != nil {
			upf.UPIPInfo = *rsp.UserPlaneIPResourceInformation

			if upf.UPIPInfo.Assosi && upf.UPIPInfo.Assoni && upf.UPIPInfo.SourceInterface == pfcpType.SourceInterfaceAccess &&
				upf.UPIPInfo.V4 && !upf.UPIPInfo.Ipv4Address.Equal(net.IPv4zero) {
				logger.PfcpLog.Infof("UPF[%s] received N3 interface IP[%v], network instance[%v] and TEID[%v]",
					upf.NodeID.ResolveNodeIdToIp().String(), upf.UPIPInfo.Ipv4Address,
					string(upf.UPIPInfo.NetworkInstance), upf.UPIPInfo.TeidRange)

				//reset the N3 interface of UPF
				upf.N3Interfaces = make([]smf_context.UPFInterfaceInfo, 0)

				//Insert N3 interface info from UPF
				n3Interface := smf_context.UPFInterfaceInfo{}
				n3Interface.NetworkInstance = string(upf.UPIPInfo.NetworkInstance)
				n3Interface.IPv4EndPointAddresses = append(n3Interface.IPv4EndPointAddresses, upf.UPIPInfo.Ipv4Address)
				upf.N3Interfaces = append(upf.N3Interfaces, n3Interface)
			}

			logger.PfcpLog.Infof("UPF(%s)[%s] setup association",
				upf.NodeID.ResolveNodeIdToIp().String(), upf.UPIPInfo.NetworkInstance)
		} else {
			logger.PfcpLog.Errorln("pfcp association setup response has no UserPlane IP Resource Information")
		}
	}
}

func HandlePfcpAssociationUpdateRequest(msg *pfcpUdp.Message) {
	logger.PfcpLog.Warnf("PFCP Association Update Request handling is not implemented")
}

func HandlePfcpAssociationUpdateResponse(msg *pfcpUdp.Message) {
	logger.PfcpLog.Warnf("PFCP Association Update Response handling is not implemented")
}

func HandlePfcpAssociationReleaseRequest(msg *pfcpUdp.Message) {
	pfcpMsg := msg.PfcpMessage.Body.(pfcp.PFCPAssociationReleaseRequest)

	var cause pfcpType.Cause
	upf := smf_context.RetrieveUPFNodeByNodeID(*pfcpMsg.NodeID)

	if upf != nil {
		smf_context.RemoveUPFNodeByNodeID(*pfcpMsg.NodeID)
		cause.CauseValue = pfcpType.CauseRequestAccepted
	} else {
		cause.CauseValue = pfcpType.CauseNoEstablishedPfcpAssociation
	}

	pfcp_message.SendPfcpAssociationReleaseResponse(*pfcpMsg.NodeID, cause)
}

func HandlePfcpAssociationReleaseResponse(msg *pfcpUdp.Message) {
	pfcpMsg := msg.PfcpMessage.Body.(pfcp.PFCPAssociationReleaseResponse)

	if pfcpMsg.Cause.CauseValue == pfcpType.CauseRequestAccepted {
		smf_context.RemoveUPFNodeByNodeID(*pfcpMsg.NodeID)
	}
}

func HandlePfcpVersionNotSupportedResponse(msg *pfcpUdp.Message) {
	logger.PfcpLog.Warnf("PFCP Version Not Support Response handling is not implemented")
}

func HandlePfcpNodeReportRequest(msg *pfcpUdp.Message) {
	logger.PfcpLog.Warnf("PFCP Node Report Request handling is not implemented")
}

func HandlePfcpNodeReportResponse(msg *pfcpUdp.Message) {
	logger.PfcpLog.Warnf("PFCP Node Report Response handling is not implemented")
}

func HandlePfcpSessionSetDeletionRequest(msg *pfcpUdp.Message) {
	logger.PfcpLog.Warnf("PFCP Session Set Deletion Request handling is not implemented")
}

func HandlePfcpSessionSetDeletionResponse(msg *pfcpUdp.Message) {
	logger.PfcpLog.Warnf("PFCP Session Set Deletion Response handling is not implemented")
}

func HandlePfcpSessionEstablishmentResponse(msg *pfcpUdp.Message) {
	rsp := msg.PfcpMessage.Body.(pfcp.PFCPSessionEstablishmentResponse)
	logger.PfcpLog.Infoln("In HandlePfcpSessionEstablishmentResponse")

	SEID := msg.PfcpMessage.Header.SEID
	if SEID == 0 {
		if eventData, ok := msg.EventData.(pfcpUdp.PfcpEventData); !ok {
			logger.PfcpLog.Warnf("PFCP Session Establish Response found invalid event data, response discarded")
			return
		} else {
			SEID = eventData.LSEID
		}
	}
	smContext := smf_context.GetSMContextBySEID(SEID)

	if rsp.UPFSEID != nil {
		NodeIDtoIP := rsp.NodeID.ResolveNodeIdToIp().String()
		pfcpSessionCtx := smContext.PFCPContext[NodeIDtoIP]
		pfcpSessionCtx.RemoteSEID = rsp.UPFSEID.Seid
	}

	//Get N3 interface UPF
	ANUPF := smContext.Tunnel.DataPathPool.GetDefaultPath().FirstDPNode

	if ANUPF.UPF.NodeID.ResolveNodeIdToIp().Equal(rsp.NodeID.ResolveNodeIdToIp()) {
		// UPF Accept
		if rsp.Cause.CauseValue == pfcpType.CauseRequestAccepted {
			smContext.SBIPFCPCommunicationChan <- smf_context.SessionEstablishSuccess
			smContext.SubPfcpLog.Infof("PFCP Session Establishment accepted")
		} else {
			smContext.SBIPFCPCommunicationChan <- smf_context.SessionEstablishFailed
			smContext.SubPfcpLog.Errorf("PFCP Session Establishment rejected with cause [%v]", rsp.Cause.CauseValue)
			if rsp.Cause.CauseValue ==
				pfcpType.CauseNoEstablishedPfcpAssociation {
				SetUpfInactive(*rsp.NodeID, msg.PfcpMessage.Header.MessageType)
			}
		}
	}

	if smf_context.SMF_Self().ULCLSupport && smContext.BPManager != nil {
		if smContext.BPManager.BPStatus == smf_context.AddingPSA {
			smContext.SubPfcpLog.Infoln("Keep Adding PSAndULCL")
			producer.AddPDUSessionAnchorAndULCL(smContext, *rsp.NodeID)
			smContext.BPManager.BPStatus = smf_context.AddingPSA
		}
	}
}

func HandlePfcpSessionModificationResponse(msg *pfcpUdp.Message) {
	pfcpRsp := msg.PfcpMessage.Body.(pfcp.PFCPSessionModificationResponse)

	SEID := msg.PfcpMessage.Header.SEID

	if SEID == 0 {
		if eventData, ok := msg.EventData.(pfcpUdp.PfcpEventData); !ok {
			logger.PfcpLog.Warnf("PFCP Session Modification Response found invalid event data, response discarded")
			return
		} else {
			SEID = eventData.LSEID
		}
	}
	smContext := smf_context.GetSMContextBySEID(SEID)

	logger.PfcpLog.Infoln("In HandlePfcpSessionModificationResponse")

	if smf_context.SMF_Self().ULCLSupport && smContext.BPManager != nil {
		if smContext.BPManager.BPStatus == smf_context.AddingPSA {
			smContext.SubPfcpLog.Infoln("Keep Adding PSAAndULCL")

			upfNodeID := smContext.GetNodeIDByLocalSEID(SEID)
			producer.AddPDUSessionAnchorAndULCL(smContext, upfNodeID)
		}
	}

	if pfcpRsp.Cause.CauseValue == pfcpType.CauseRequestAccepted {
		smContext.SubPduSessLog.Infoln("PFCP Modification Response Accept")
		if smContext.SMContextState == smf_context.SmStatePfcpModify {
			upfNodeID := smContext.GetNodeIDByLocalSEID(SEID)
			upfIP := upfNodeID.ResolveNodeIdToIp().String()
			delete(smContext.PendingUPF, upfIP)
			smContext.SubPduSessLog.Tracef("Delete pending pfcp response: UPF IP [%s]\n", upfIP)

			if smContext.PendingUPF.IsEmpty() {
				smContext.SBIPFCPCommunicationChan <- smf_context.SessionUpdateSuccess
			}

			if smf_context.SMF_Self().ULCLSupport && smContext.BPManager != nil {
				if smContext.BPManager.BPStatus == smf_context.UnInitialized {
					smContext.SubPfcpLog.Infoln("Add PSAAndULCL")
					upfNodeID := smContext.GetNodeIDByLocalSEID(SEID)
					producer.AddPDUSessionAnchorAndULCL(smContext, upfNodeID)
					smContext.BPManager.BPStatus = smf_context.AddingPSA
				}
			}
		}

		smContext.SubPfcpLog.Infof("PFCP Session Modification Success[%d]\n", SEID)
	} else {
		smContext.SubPfcpLog.Infof("PFCP Session Modification Failed[%d]\n", SEID)
		if smContext.SMContextState == smf_context.SmStatePfcpModify {
			smContext.SBIPFCPCommunicationChan <- smf_context.SessionUpdateFailed
		}
	}

	smContext.SubCtxLog.Traceln("PFCP Session Context")
	for _, ctx := range smContext.PFCPContext {
		smContext.SubCtxLog.Traceln(ctx.String())
	}
}

func HandlePfcpSessionDeletionResponse(msg *pfcpUdp.Message) {
	logger.PfcpLog.Infof("Handle PFCP Session Deletion Response")
	pfcpRsp := msg.PfcpMessage.Body.(pfcp.PFCPSessionDeletionResponse)
	SEID := msg.PfcpMessage.Header.SEID

	if SEID == 0 {
		if eventData, ok := msg.EventData.(pfcpUdp.PfcpEventData); !ok {
			logger.PfcpLog.Warnf("PFCP Session Deletion Response found invalid event data, response discarded")
			return
		} else {
			SEID = eventData.LSEID
		}
	}
	smContext := smf_context.GetSMContextBySEID(SEID)

	if smContext == nil {
		logger.PfcpLog.Warnf("PFCP Session Deletion Response found SM context nil, response discarded")
		return
		// TODO fix: SEID should be the value sent by UPF but now the SEID value is from sm context
	}

	if pfcpRsp.Cause.CauseValue == pfcpType.CauseRequestAccepted {
		if smContext.SMContextState == smf_context.SmStatePfcpModify {
			upfNodeID := smContext.GetNodeIDByLocalSEID(SEID)
			upfIP := upfNodeID.ResolveNodeIdToIp().String()
			delete(smContext.PendingUPF, upfIP)
			smContext.SubPduSessLog.Tracef("Delete pending pfcp response: UPF IP [%s]\n", upfIP)

			if smContext.PendingUPF.IsEmpty() && !smContext.LocalPurged {
				smContext.SBIPFCPCommunicationChan <- smf_context.SessionReleaseSuccess
			}
		}
		smContext.SubPfcpLog.Infof("PFCP Session Deletion Success[%d]\n", SEID)
	} else {
<<<<<<< HEAD
		if smContext.SMContextState == smf_context.SmStatePfcpModify && !smContext.LocalPurged {
			smContext.SBIPFCPCommunicationChan <- smf_context.SessionReleaseFailed
=======
		if smContext.SMContextState == smf_context.PFCPModification && !smContext.LocalPurged {
			smContext.SBIPFCPCommunicationChan <- smf_context.SessionReleaseSuccess
>>>>>>> 46da14d4
		}
		smContext.SubPfcpLog.Infof("PFCP Session Deletion Failed[%d]\n", SEID)
	}
}

func HandlePfcpSessionReportRequest(msg *pfcpUdp.Message) {
	req := msg.PfcpMessage.Body.(pfcp.PFCPSessionReportRequest)

	SEID := msg.PfcpMessage.Header.SEID
	smContext := smf_context.GetSMContextBySEID(SEID)
	seqFromUPF := msg.PfcpMessage.Header.SequenceNumber

	var cause pfcpType.Cause

	if smContext == nil {
		logger.PfcpLog.Warnf("PFCP Session Report Request Found SM Context NULL, Request Rejected")
		cause.CauseValue = pfcpType.CauseRequestRejected
		// TODO fix: SEID should be the value sent by UPF but now the SEID value is from sm context
		pfcp_message.SendPfcpSessionReportResponse(msg.RemoteAddr, cause, seqFromUPF, SEID)
		return
	}

	smContext.SMLock.Lock()
	defer smContext.SMLock.Unlock()

	if smContext.UpCnxState == models.UpCnxState_DEACTIVATED {
		if req.ReportType.Dldr {
			downlinkDataReport := req.DownlinkDataReport

			if downlinkDataReport.DownlinkDataServiceInformation != nil {
				smContext.SubPfcpLog.Warnf("PFCP Session Report Request DownlinkDataServiceInformation handling is not implemented")
			}

			n1n2Request := models.N1N2MessageTransferRequest{}

			// TS 23.502 4.2.3.3 3a. Send Namf_Communication_N1N2MessageTransfer Request, SMF->AMF
			if n2SmBuf, err := smf_context.BuildPDUSessionResourceSetupRequestTransfer(smContext); err != nil {
				smContext.SubPduSessLog.Errorln("Build PDUSessionResourceSetupRequestTransfer failed:", err)
			} else {
				n1n2Request.BinaryDataN2Information = n2SmBuf
			}

			n1n2Request.JsonData = &models.N1N2MessageTransferReqData{
				PduSessionId: smContext.PDUSessionID,
				// Temporarily assign SMF itself, TODO: TS 23.502 4.2.3.3 5. Namf_Communication_N1N2TransferFailureNotification
				N1n2FailureTxfNotifURI: fmt.Sprintf("%s://%s:%d",
					smf_context.SMF_Self().URIScheme,
					smf_context.SMF_Self().RegisterIPv4,
					smf_context.SMF_Self().SBIPort),
				N2InfoContainer: &models.N2InfoContainer{
					N2InformationClass: models.N2InformationClass_SM,
					SmInfo: &models.N2SmInformation{
						PduSessionId: smContext.PDUSessionID,
						N2InfoContent: &models.N2InfoContent{
							NgapIeType: models.NgapIeType_PDU_RES_SETUP_REQ,
							NgapData: &models.RefToBinaryData{
								ContentId: "N2SmInformation",
							},
						},
						SNssai: smContext.Snssai,
					},
				},
			}

			rspData, _, err := smContext.CommunicationClient.
				N1N2MessageCollectionDocumentApi.
				N1N2MessageTransfer(context.Background(), smContext.Supi, n1n2Request)
			if err != nil {
				smContext.SubPfcpLog.Warnf("Send N1N2Transfer failed")
			}
			if rspData.Cause == models.N1N2MessageTransferCause_ATTEMPTING_TO_REACH_UE {
				smContext.SubPfcpLog.Infof("Receive %v, AMF is able to page the UE", rspData.Cause)
			}
			if rspData.Cause == models.N1N2MessageTransferCause_UE_NOT_RESPONDING {
				smContext.SubPfcpLog.Warnf("%v", rspData.Cause)
				// TODO: TS 23.502 4.2.3.3 3c. Failure indication
			}
		}
	}

	// TS 23.502 4.2.3.3 2b. Send Data Notification Ack, SMF->UPF
	cause.CauseValue = pfcpType.CauseRequestAccepted
	// TODO fix: SEID should be the value sent by UPF but now the SEID value is from sm context
	pfcp_message.SendPfcpSessionReportResponse(msg.RemoteAddr, cause, seqFromUPF, SEID)
}

func HandlePfcpSessionReportResponse(msg *pfcpUdp.Message) {
	logger.PfcpLog.Warnf("PFCP Session Report Response handling is not implemented")
}<|MERGE_RESOLUTION|>--- conflicted
+++ resolved
@@ -374,13 +374,8 @@
 		}
 		smContext.SubPfcpLog.Infof("PFCP Session Deletion Success[%d]\n", SEID)
 	} else {
-<<<<<<< HEAD
 		if smContext.SMContextState == smf_context.SmStatePfcpModify && !smContext.LocalPurged {
-			smContext.SBIPFCPCommunicationChan <- smf_context.SessionReleaseFailed
-=======
-		if smContext.SMContextState == smf_context.PFCPModification && !smContext.LocalPurged {
 			smContext.SBIPFCPCommunicationChan <- smf_context.SessionReleaseSuccess
->>>>>>> 46da14d4
 		}
 		smContext.SubPfcpLog.Infof("PFCP Session Deletion Failed[%d]\n", SEID)
 	}
