--- conflicted
+++ resolved
@@ -492,7 +492,6 @@
 	smf_context.RemoveSMContext(smContext.Ref)
 }
 
-<<<<<<< HEAD
 func handleSendPfcpSessRelReqError(msg *pfcp.Message, pfcpErr error) {
     //Lets decode the PDU request
     pfcpRelReq, _ := msg.Body.(pfcp.PFCPSessionDeletionRequest)
@@ -502,7 +501,8 @@
     smContext.SubPfcpLog.Errorf("PFCP Session Delete send failure, %v", pfcpErr.Error())
 
     smContext.SBIPFCPCommunicationChan <- smf_context.SessionReleaseTimeout
-=======
+}
+
 func handleSendPfcpSessModReqError(msg *pfcp.Message, pfcpErr error) {
 	//Lets decode the PDU request
 	pfcpModReq, _ := msg.Body.(pfcp.PFCPSessionModificationRequest)
@@ -512,5 +512,4 @@
 	smContext.SubPfcpLog.Errorf("PFCP Session Modification send failure, %v", pfcpErr.Error())
 
 	smContext.SBIPFCPCommunicationChan <- smf_context.SessionUpdateTimeout
->>>>>>> fc923ad7
 }