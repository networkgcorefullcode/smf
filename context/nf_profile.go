--- conflicted
+++ resolved
@@ -62,18 +62,13 @@
 	plmns := make([]models.PlmnId, 0)
 	for _, plmn := range SmfPlmnInfo {
 		plmns = append(plmns, plmn)
-<<<<<<< HEAD
 	}
+
 	if len(plmns) > 0 {
 		logger.CfgLog.Debugf("plmnId configured [%v] ", plmns)
 		return &plmns
 	}
 	return nil
-=======
-	}
-	logger.CfgLog.Debugf("plmnId configured [%v] ", plmns)
-	return &plmns
->>>>>>> f2ec0f7e
 }
 
 func SNssaiSmfInfo() *[]models.SnssaiSmfInfoItem {
@@ -87,16 +82,11 @@
 		}
 
 		//Plmn Info
-<<<<<<< HEAD
 		if snssai.PlmnId.Mcc != "" && snssai.PlmnId.Mnc != "" {
 			SmfPlmnInfo[strconv.Itoa(int(snssai.Snssai.Sst))+snssai.Snssai.Sd] = snssai.PlmnId
 		}
-=======
-		SmfPlmnInfo[strconv.Itoa(int(snssai.Snssai.Sst))+snssai.Snssai.Sd] = snssai.PlmnId
->>>>>>> f2ec0f7e
 
 		dnnModelList := make([]models.DnnSmfInfoItem, 0)
-
 		for dnn := range snssai.DnnInfos {
 			dnnModelList = append(dnnModelList, models.DnnSmfInfoItem{
 				Dnn: dnn,
